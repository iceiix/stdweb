use webcore::value::Reference;
use webcore::try_from::TryInto;
use webapi::event_target::{IEventTarget, EventTarget};
use webapi::window_or_worker::IWindowOrWorker;
use webapi::storage::Storage;
use webapi::location::Location;
use webapi::history::History;
use webcore::once::Once;
use webcore::value::Value;
use webcore::try_from::TryInto;
use webapi::indexeddb::IDBFactory;


/// A handle to a pending animation frame request.
#[derive(Debug)]
pub struct RequestAnimationFrameHandle(Value);

impl RequestAnimationFrameHandle {
    /// Cancels an animation frame request.
    ///
    /// [(Javascript docs)](https://developer.mozilla.org/en-US/docs/Web/API/Window/cancelAnimationFrame)
    pub fn cancel( self ) {
        js! { @(no_return)
            var val = @{&self.0};
            val.window.cancelAnimationFrame(val.request);
            val.callback.drop();
        }
    }
}

/// The `Window` object represents a window containing a DOM document.
///
/// [(JavaScript docs)](https://developer.mozilla.org/en-US/docs/Web/API/Window)
// https://html.spec.whatwg.org/#window
#[derive(Clone, Debug, PartialEq, Eq, ReferenceType)]
#[reference(instance_of = "Window")]
#[reference(subclass_of(EventTarget))]
pub struct Window( Reference );

impl IEventTarget for Window {}
impl IWindowOrWorker for Window {}

/// A global instance of [Window](struct.Window.html).
///
/// [(JavaScript docs)](https://developer.mozilla.org/en-US/docs/Web/API/Window)
pub fn window() -> Window {
    unsafe { js!( return window; ).into_reference_unchecked() }.unwrap()
}

impl Window {
    /// The Window.alert() method displays an alert dialog
    /// with the optional specified content and an OK button.
    ///
    /// [(JavaScript docs)](https://developer.mozilla.org/en-US/docs/Web/API/Window/alert)
    // https://html.spec.whatwg.org/#the-window-object:dom-alert
    pub fn alert( &self, message: &str ) {
        js!( @(no_return)
            @{self}.alert( @{message} );
        );
    }

    /// The `local_storage` property allows you to access a local [Storage](struct.Storage.html)
    /// object.
    ///
    /// It is similar to the [Window::session_storage](struct.Window.html#method.session_storage).
    /// The only difference is that, while data stored in `local_storage` has
    /// no expiration time, data stored in `session_storage` gets cleared when
    /// the browsing session ends - that is, when the browser is closed.
    ///
    /// [(JavaScript docs)](https://developer.mozilla.org/en-US/docs/Web/API/Window/localStorage)
    // https://html.spec.whatwg.org/#the-localstorage-attribute:dom-localstorage
    pub fn local_storage( &self ) -> Storage {
        unsafe {
            js!(
                return @{self.as_ref()}.localStorage;
            ).into_reference_unchecked().unwrap()
        }
    }

    /// The `session_storage` property allows you to access a session [Storage](struct.Storage.html)
    /// object for the current origin.
    ///
    /// It is similar to the [Window::local_storage](struct.Window.html#method.local_storage),
    /// The only difference is that, while data stored in `local_storage` has
    /// no expiration time, data stored in `session_storage` gets cleared when
    /// the browsing session ends.
    ///
    /// A page session lasts for as long as the browser is open and survives over
    /// page reloads and restores. Opening a page in a new tab or window will cause
    /// a new session to be initiated, which differs from how session cookies work.
    ///
    /// [(JavaScript docs)](https://developer.mozilla.org/en-US/docs/Web/API/Window/sessionStorage)
    // https://html.spec.whatwg.org/#the-sessionstorage-attribute:dom-sessionstorage
    pub fn session_storage( &self ) -> Storage {
        unsafe {
            js!(
                return @{self.as_ref()}.sessionStorage;
            ).into_reference_unchecked().unwrap()
        }
    }

    /// Returns a [Location](struct.Location.html) object which contains
    /// information about the URL of the document and provides methods
    /// for changing that URL and loading another URL.
    ///
    /// [(JavaScript docs)](https://developer.mozilla.org/en-US/docs/Web/API/Window/location)
    // https://html.spec.whatwg.org/#the-window-object:dom-location
    pub fn location( &self ) -> Option< Location > {
        unsafe {
            js!(
                return @{self}.location;
            ).into_reference_unchecked()
        }
    }

    /// You should call this method whenever you're ready to update your animation onscreen.
    /// This will request that your animation function be called before the browser performs the next repaint.
    /// The number of callbacks is usually 60 times per second, but will generally match the display refresh
    /// rate in most web browsers as per W3C recommendation. request_animation_frame() calls are paused in most browsers
    /// when running in background tabs or hidden iframes in order to improve performance and battery life.
    ///
    /// The callback method is passed a single argument, a f64, which indicates the current time when
    /// callbacks queued by requestAnimationFrame() begin to fire. Multiple callbacks in a single frame, therefore,
    /// each receive the same timestamp even though time has passed during the computation of every previous callback's workload.
    /// This timestamp is a decimal number, in milliseconds, but with a minimal precision of 1ms (1000 µs).
    ///
    /// [(JavaScript docs)](https://developer.mozilla.org/en-US/docs/Web/API/window/requestAnimationFrame)
    // https://html.spec.whatwg.org/#the-window-object:dom-window-requestanimationframe
    pub fn request_animation_frame< F: FnOnce(f64) + 'static>( &self, callback: F) -> RequestAnimationFrameHandle {
        let values: Value = js!{
            var callback = @{Once(callback)};
            var request = @{self}.requestAnimationFrame(callback);
            return { request: request, callback: callback, window: @{self} };
        };
        RequestAnimationFrameHandle(values)
    }

<<<<<<< HEAD
    /// This is a method
    pub fn indexed_db( &self ) -> IDBFactory {
        js! (
            return window.indexedDB;
        ).try_into().unwrap()
    }
 
=======
    /// Returns the global [History](struct.History.html) object, which provides methods to
    /// manipulate the browser history.
    ///
    /// [(JavaScript docs)](https://developer.mozilla.org/en-US/docs/Web/API/Window/history)
    // https://html.spec.whatwg.org/#the-window-object:dom-history
    pub fn history(&self) -> History {
        unsafe {
            js!(
                return @{self}.history;
            ).into_reference_unchecked().unwrap()
        }
    }

    /// Returns the width (in pixels) of the browser window viewport including, if rendered,
    /// the vertical scrollbar.
    ///
    /// [(JavaScript docs)](https://developer.mozilla.org/en-US/docs/Web/API/window/innerWidth)
    // https://drafts.csswg.org/cssom-view/#ref-for-dom-window-innerwidth
    pub fn inner_width(&self) -> i32 {
        js!(
            return @{self}.innerWidth;
        ).try_into().unwrap()
    }

    /// Returns the height (in pixels) of the browser window viewport including, if rendered,
    /// the horizontal scrollbar.
    ///
    /// [(JavaScript docs)](https://developer.mozilla.org/en-US/docs/Web/API/window/innerHeight)
    // https://drafts.csswg.org/cssom-view/#ref-for-dom-window-innerheight
    pub fn inner_height(&self) -> i32 {
        js!(
            return @{self}.innerHeight;
        ).try_into().unwrap()
    }

    /// Returns the width of the outside of the browser window. It represents the width
    /// of the whole browser window including sidebar (if expanded), window chrome
    /// and window resizing borders/handles.
    ///
    /// [(JavaScript docs)](https://developer.mozilla.org/en-US/docs/Web/API/Window/outerWidth)
    // https://drafts.csswg.org/cssom-view/#ref-for-dom-window-outerheight
    pub fn outer_width(&self) -> i32 {
        js!(
            return @{self}.outerWidth;
        ).try_into().unwrap()
    }

    /// Returns the height of the outside of the browser window. It represents the height
    /// of the whole browser window including sidebar (if expanded), window chrome
    /// and window resizing borders/handles.
    ///
    /// [(JavaScript docs)](https://developer.mozilla.org/en-US/docs/Web/API/Window/outerHeight)
    // https://drafts.csswg.org/cssom-view/#ref-for-dom-window-outerheight
    pub fn outer_height(&self) -> i32 {
        js!(
            return @{self}.outerHeight;
        ).try_into().unwrap()
    }

    /// The read-only Window property pageYOffset is an alias for scrollY; as such, it returns
    /// the number of pixels the document is currently scrolled along the vertical axis (that is,
    /// up or down), with a value of 0.0 indicating that the top edge of the Document is currently
    /// aligned with the top edge of the window's content area.
    ///
    /// [(JavaScript docs)](https://developer.mozilla.org/en-US/docs/Web/API/Window/pageYOffset)
    // https://drafts.csswg.org/cssom-view/#ref-for-dom-window-pageyoffset
    pub fn page_y_offset(&self) -> f64 {
        js!(
            return @{self}.pageYOffset;
        ).try_into().unwrap()
    }

    /// This is an alias for scrollX.
    ///
    /// [(JavaScript docs)](https://developer.mozilla.org/en-US/docs/Web/API/Window/pageXOffset)
    // https://drafts.csswg.org/cssom-view/#ref-for-dom-window-pagexoffset
    pub fn page_x_offset(&self) -> f64 {
        js!(
            return @{self}.pageXOffset;
        ).try_into().unwrap()
    }
>>>>>>> 1a9bb671
}<|MERGE_RESOLUTION|>--- conflicted
+++ resolved
@@ -7,7 +7,6 @@
 use webapi::history::History;
 use webcore::once::Once;
 use webcore::value::Value;
-use webcore::try_from::TryInto;
 use webapi::indexeddb::IDBFactory;
 
 
@@ -135,7 +134,6 @@
         RequestAnimationFrameHandle(values)
     }
 
-<<<<<<< HEAD
     /// This is a method
     pub fn indexed_db( &self ) -> IDBFactory {
         js! (
@@ -143,7 +141,6 @@
         ).try_into().unwrap()
     }
  
-=======
     /// Returns the global [History](struct.History.html) object, which provides methods to
     /// manipulate the browser history.
     ///
@@ -225,5 +222,4 @@
             return @{self}.pageXOffset;
         ).try_into().unwrap()
     }
->>>>>>> 1a9bb671
 }