--- conflicted
+++ resolved
@@ -143,7 +143,6 @@
 
 error_boilerplate! { InvalidPointerId, name = "InvalidPointerId" }
 
-<<<<<<< HEAD
 /// The cursor is currently being iterated or has iterated past its end.
 #[derive(Clone, Debug, ReferenceType)]
 #[reference(subclass_of(Error, DomException))]
@@ -204,7 +203,7 @@
 
 error_boilerplate! { NotFoundError, name = "NotFoundError" }
 */
-=======
+
 /// Used to indicate that the operation was aborted.
 // https://heycam.github.io/webidl/#aborterror
 #[derive(Clone, Debug, ReferenceType)]
@@ -216,7 +215,6 @@
 
 error_boilerplate! { AbortError, name = "AbortError" }
 
->>>>>>> 60f88b5a
 #[cfg(all(test, feature = "web_test"))]
 mod test {
     use super::*;
