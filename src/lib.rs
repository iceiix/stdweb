--- conflicted
+++ resolved
@@ -203,7 +203,15 @@
 
 /// A module with bindings to the Web APIs.
 pub mod web {
-<<<<<<< HEAD
+
+    #[cfg(feature = "futures-support")]
+    pub use webapi::timer_future::{
+        Wait,
+        wait,
+        IntervalBuffered,
+        interval_buffered
+    };
+
 
     /// This is a module
     pub mod indexeddb {
@@ -224,17 +232,7 @@
             IDBCursorWithValue
         };
     }
-    
-=======
-    #[cfg(feature = "futures-support")]
-    pub use webapi::timer_future::{
-        Wait,
-        wait,
-        IntervalBuffered,
-        interval_buffered
-    };
-
->>>>>>> ca9f5827
+
     pub use webapi::window::{
         Window,
         window
