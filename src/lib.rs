--- conflicted
+++ resolved
@@ -370,20 +370,19 @@
             ResourceErrorEvent,
             ResizeEvent,
             InputEvent,
-<<<<<<< HEAD
-            ReadyStateChange,
-            IDBSuccessEvent,
-            IDBVersionChangeEvent,
-            IDBCompleteEvent
-=======
-            ReadyStateChangeEvent
+            ReadyStateChangeEvent,
         };
 
         pub use webapi::events::focus::{
             IFocusEvent,
             FocusEvent,
             BlurEvent
->>>>>>> 1a9bb671
+        };
+
+        pub use webapi::events::indexeddb:: {
+            IDBSuccessEvent,
+            IDBVersionChangeEvent,
+            IDBCompleteEvent
         };
     }
 }
